--- conflicted
+++ resolved
@@ -9,11 +9,8 @@
 import { ChatGPTApi } from "./platforms/openai";
 import { GeminiProApi } from "./platforms/google";
 import { ClaudeApi } from "./platforms/anthropic";
-<<<<<<< HEAD
+import { ErnieApi } from "./platforms/baidu";
 import { DoubaoApi } from "./platforms/bytedance";
-=======
-import { ErnieApi } from "./platforms/baidu";
->>>>>>> 47ea383d
 
 export const ROLES = ["system", "user", "assistant"] as const;
 export type MessageRole = (typeof ROLES)[number];
@@ -110,13 +107,11 @@
       case ModelProvider.Claude:
         this.llm = new ClaudeApi();
         break;
-<<<<<<< HEAD
+      case ModelProvider.Ernie:
+        this.llm = new ErnieApi();
+        break;
       case ModelProvider.Doubao:
         this.llm = new DoubaoApi();
-=======
-      case ModelProvider.Ernie:
-        this.llm = new ErnieApi();
->>>>>>> 47ea383d
         break;
       default:
         this.llm = new ChatGPTApi();
@@ -234,13 +229,10 @@
       return new ClientApi(ModelProvider.GeminiPro);
     case ServiceProvider.Anthropic:
       return new ClientApi(ModelProvider.Claude);
-<<<<<<< HEAD
+    case ServiceProvider.Baidu:
+      return new ClientApi(ModelProvider.Ernie);
     case ServiceProvider.ByteDance:
       return new ClientApi(ModelProvider.Doubao);
-=======
-    case ServiceProvider.Baidu:
-      return new ClientApi(ModelProvider.Ernie);
->>>>>>> 47ea383d
     default:
       return new ClientApi(ModelProvider.GPT);
   }
