import { useEffect, useState } from "react";
import { showToast } from "./components/ui-lib";
import Locale from "./locales";
import { RequestMessage } from "./client/api";

export function trimTopic(topic: string) {
  // Fix an issue where double quotes still show in the Indonesian language
  // This will remove the specified punctuation from the end of the string
  // and also trim quotes from both the start and end if they exist.
  return (
    topic
      // fix for gemini
      .replace(/^["“”*]+|["“”*]+$/g, "")
      .replace(/[，。！？”“"、,.!?*]*$/, "")
  );
}

export async function copyToClipboard(text: string) {
  try {
    if (window.__TAURI__) {
      window.__TAURI__.writeText(text);
    } else {
      await navigator.clipboard.writeText(text);
    }

    showToast(Locale.Copy.Success);
  } catch (error) {
    const textArea = document.createElement("textarea");
    textArea.value = text;
    document.body.appendChild(textArea);
    textArea.focus();
    textArea.select();
    try {
      document.execCommand("copy");
      showToast(Locale.Copy.Success);
    } catch (error) {
      showToast(Locale.Copy.Failed);
    }
    document.body.removeChild(textArea);
  }
}

export async function downloadAs(text: string, filename: string) {
  if (window.__TAURI__) {
    const result = await window.__TAURI__.dialog.save({
      defaultPath: `${filename}`,
      filters: [
        {
          name: `${filename.split(".").pop()} files`,
          extensions: [`${filename.split(".").pop()}`],
        },
        {
          name: "All Files",
          extensions: ["*"],
        },
      ],
    });

    if (result !== null) {
      try {
        await window.__TAURI__.fs.writeTextFile(result, text);
        showToast(Locale.Download.Success);
      } catch (error) {
        showToast(Locale.Download.Failed);
      }
    } else {
      showToast(Locale.Download.Failed);
    }
  } else {
    const element = document.createElement("a");
    element.setAttribute(
      "href",
      "data:text/plain;charset=utf-8," + encodeURIComponent(text),
    );
    element.setAttribute("download", filename);

    element.style.display = "none";
    document.body.appendChild(element);

    element.click();

    document.body.removeChild(element);
  }
}

export function compressImage(file: File, maxSize: number): Promise<string> {
  return new Promise((resolve, reject) => {
    const reader = new FileReader();
    reader.onload = (readerEvent: any) => {
      const image = new Image();
      image.onload = () => {
        let canvas = document.createElement("canvas");
        let ctx = canvas.getContext("2d");
        let width = image.width;
        let height = image.height;
        let quality = 0.9;
        let dataUrl;

        do {
          canvas.width = width;
          canvas.height = height;
          ctx?.clearRect(0, 0, canvas.width, canvas.height);
          ctx?.drawImage(image, 0, 0, width, height);
          dataUrl = canvas.toDataURL("image/jpeg", quality);

          if (dataUrl.length < maxSize) break;

          if (quality > 0.5) {
            // Prioritize quality reduction
            quality -= 0.1;
          } else {
            // Then reduce the size
            width *= 0.9;
            height *= 0.9;
          }
        } while (dataUrl.length > maxSize);

        resolve(dataUrl);
      };
      image.onerror = reject;
      image.src = readerEvent.target.result;
    };
    reader.onerror = reject;
    reader.readAsDataURL(file);
  });
}

export function readFromFile() {
  return new Promise<string>((res, rej) => {
    const fileInput = document.createElement("input");
    fileInput.type = "file";
    fileInput.accept = "application/json";

    fileInput.onchange = (event: any) => {
      const file = event.target.files[0];
      const fileReader = new FileReader();
      fileReader.onload = (e: any) => {
        res(e.target.result);
      };
      fileReader.onerror = (e) => rej(e);
      fileReader.readAsText(file);
    };

    fileInput.click();
  });
}

export function isIOS() {
  const userAgent = navigator.userAgent.toLowerCase();
  return /iphone|ipad|ipod/.test(userAgent);
}

export function useWindowSize() {
  const [size, setSize] = useState({
    width: window.innerWidth,
    height: window.innerHeight,
  });

  useEffect(() => {
    const onResize = () => {
      setSize({
        width: window.innerWidth,
        height: window.innerHeight,
      });
    };

    window.addEventListener("resize", onResize);

    return () => {
      window.removeEventListener("resize", onResize);
    };
  }, []);

  return size;
}

export const MOBILE_MAX_WIDTH = 600;
export function useMobileScreen() {
  const { width } = useWindowSize();

  return width <= MOBILE_MAX_WIDTH;
}

export function isFirefox() {
  return (
    typeof navigator !== "undefined" && /firefox/i.test(navigator.userAgent)
  );
}

export function selectOrCopy(el: HTMLElement, content: string) {
  const currentSelection = window.getSelection();

  if (currentSelection?.type === "Range") {
    return false;
  }

  copyToClipboard(content);

  return true;
}

function getDomContentWidth(dom: HTMLElement) {
  const style = window.getComputedStyle(dom);
  const paddingWidth =
    parseFloat(style.paddingLeft) + parseFloat(style.paddingRight);
  const width = dom.clientWidth - paddingWidth;
  return width;
}

function getOrCreateMeasureDom(id: string, init?: (dom: HTMLElement) => void) {
  let dom = document.getElementById(id);

  if (!dom) {
    dom = document.createElement("span");
    dom.style.position = "absolute";
    dom.style.wordBreak = "break-word";
    dom.style.fontSize = "14px";
    dom.style.transform = "translateY(-200vh)";
    dom.style.pointerEvents = "none";
    dom.style.opacity = "0";
    dom.id = id;
    document.body.appendChild(dom);
    init?.(dom);
  }

  return dom!;
}

export function autoGrowTextArea(dom: HTMLTextAreaElement) {
  const measureDom = getOrCreateMeasureDom("__measure");
  const singleLineDom = getOrCreateMeasureDom("__single_measure", (dom) => {
    dom.innerText = "TEXT_FOR_MEASURE";
  });

  const width = getDomContentWidth(dom);
  measureDom.style.width = width + "px";
  measureDom.innerText = dom.value !== "" ? dom.value : "1";
  measureDom.style.fontSize = dom.style.fontSize;
  const endWithEmptyLine = dom.value.endsWith("\n");
  const height = parseFloat(window.getComputedStyle(measureDom).height);
  const singleLineHeight = parseFloat(
    window.getComputedStyle(singleLineDom).height,
  );

  const rows =
    Math.round(height / singleLineHeight) + (endWithEmptyLine ? 1 : 0);

  return rows;
}

export function getCSSVar(varName: string) {
  return getComputedStyle(document.body).getPropertyValue(varName).trim();
}

/**
 * Detects Macintosh
 */
export function isMacOS(): boolean {
  if (typeof window !== "undefined") {
    let userAgent = window.navigator.userAgent.toLocaleLowerCase();
    const macintosh = /iphone|ipad|ipod|macintosh/.test(userAgent);
    return !!macintosh;
  }
  return false;
}

export function getMessageTextContent(message: RequestMessage) {
  if (typeof message.content === "string") {
    return message.content;
  }
  for (const c of message.content) {
    if (c.type === "text") {
      return c.text ?? "";
    }
  }
  return "";
}

export function getMessageImages(message: RequestMessage): string[] {
  if (typeof message.content === "string") {
    return [];
  }
  const urls: string[] = [];
  for (const c of message.content) {
    if (c.type === "image_url") {
      urls.push(c.image_url?.url ?? "");
    }
  }
  return urls;
}

export function isVisionModel(model: string) {
<<<<<<< HEAD
  // Note: This is a better way using the TypeScript feature instead of `&&` or `||` (ts v5.5.0-dev.20240314 I've been using)

=======
>>>>>>> 0bf758af
  const visionKeywords = [
    "vision",
    "claude-3",
    "gemini-1.5-pro",
<<<<<<< HEAD
    "gemini-1.5-flash",
=======
    "gpt-4-turbo",
    "gpt-4o",
>>>>>>> 0bf758af
  ];
  const isGpt4TurboPreview = model === "gpt-4-turbo-preview";

<<<<<<< HEAD
  const isGpt4Turbo =
    model.includes("gpt-4-turbo") && !model.includes("preview");

  return (
    visionKeywords.some((keyword) => model.includes(keyword)) || isGpt4Turbo
=======
  return (
    visionKeywords.some((keyword) => model.includes(keyword)) &&
    !isGpt4TurboPreview
>>>>>>> 0bf758af
  );
}<|MERGE_RESOLUTION|>--- conflicted
+++ resolved
@@ -290,34 +290,18 @@
 }
 
 export function isVisionModel(model: string) {
-<<<<<<< HEAD
   // Note: This is a better way using the TypeScript feature instead of `&&` or `||` (ts v5.5.0-dev.20240314 I've been using)
 
-=======
->>>>>>> 0bf758af
   const visionKeywords = [
     "vision",
     "claude-3",
     "gemini-1.5-pro",
-<<<<<<< HEAD
     "gemini-1.5-flash",
-=======
-    "gpt-4-turbo",
-    "gpt-4o",
->>>>>>> 0bf758af
   ];
-  const isGpt4TurboPreview = model === "gpt-4-turbo-preview";
-
-<<<<<<< HEAD
   const isGpt4Turbo =
     model.includes("gpt-4-turbo") && !model.includes("preview");
 
   return (
     visionKeywords.some((keyword) => model.includes(keyword)) || isGpt4Turbo
-=======
-  return (
-    visionKeywords.some((keyword) => model.includes(keyword)) &&
-    !isGpt4TurboPreview
->>>>>>> 0bf758af
   );
 }