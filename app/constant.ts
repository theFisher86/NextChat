export const OWNER = "ChatGPTNextWeb";
export const REPO = "ChatGPT-Next-Web";
export const REPO_URL = `https://github.com/${OWNER}/${REPO}`;
export const PLUGINS_REPO_URL = `https://github.com/${OWNER}/NextChat-Awesome-Plugins`;
export const ISSUE_URL = `https://github.com/${OWNER}/${REPO}/issues`;
export const UPDATE_URL = `${REPO_URL}#keep-updated`;
export const RELEASE_URL = `${REPO_URL}/releases`;
export const FETCH_COMMIT_URL = `https://api.github.com/repos/${OWNER}/${REPO}/commits?per_page=1`;
export const FETCH_TAG_URL = `https://api.github.com/repos/${OWNER}/${REPO}/tags?per_page=1`;
export const RUNTIME_CONFIG_DOM = "danger-runtime-config";

export const STABILITY_BASE_URL = "https://api.stability.ai";

export const OPENAI_BASE_URL = "https://api.openai.com";
export const ANTHROPIC_BASE_URL = "https://api.anthropic.com";

export const GEMINI_BASE_URL = "https://generativelanguage.googleapis.com/";

export const BAIDU_BASE_URL = "https://aip.baidubce.com";
export const BAIDU_OATUH_URL = `${BAIDU_BASE_URL}/oauth/2.0/token`;

export const BYTEDANCE_BASE_URL = "https://ark.cn-beijing.volces.com";

export const ALIBABA_BASE_URL = "https://dashscope.aliyuncs.com/api/";

export const TENCENT_BASE_URL = "https://hunyuan.tencentcloudapi.com";

export const MOONSHOT_BASE_URL = "https://api.moonshot.cn";
export const IFLYTEK_BASE_URL = "https://spark-api-open.xf-yun.com";

export const DEEPSEEK_BASE_URL = "https://api.deepseek.com";

export const XAI_BASE_URL = "https://api.x.ai";

export const CHATGLM_BASE_URL = "https://open.bigmodel.cn";

export const CACHE_URL_PREFIX = "/api/cache";
export const UPLOAD_URL = `${CACHE_URL_PREFIX}/upload`;

export enum Path {
  Home = "/",
  Chat = "/chat",
  Settings = "/settings",
  NewChat = "/new-chat",
  Masks = "/masks",
  Plugins = "/plugins",
  Auth = "/auth",
  Sd = "/sd",
  SdNew = "/sd-new",
  Artifacts = "/artifacts",
  SearchChat = "/search-chat",
  McpMarket = "/mcp-market",
}

export enum ApiPath {
  Cors = "",
  Azure = "/api/azure",
  OpenAI = "/api/openai",
  Anthropic = "/api/anthropic",
  Google = "/api/google",
  Baidu = "/api/baidu",
  ByteDance = "/api/bytedance",
  Alibaba = "/api/alibaba",
  Tencent = "/api/tencent",
  Moonshot = "/api/moonshot",
  Iflytek = "/api/iflytek",
  Stability = "/api/stability",
  Artifacts = "/api/artifacts",
  XAI = "/api/xai",
  ChatGLM = "/api/chatglm",
  DeepSeek = "/api/deepseek",
}

export enum SlotID {
  AppBody = "app-body",
  CustomModel = "custom-model",
}

export enum FileName {
  Masks = "masks.json",
  Prompts = "prompts.json",
}

export enum StoreKey {
  Chat = "chat-next-web-store",
  Plugin = "chat-next-web-plugin",
  Access = "access-control",
  Config = "app-config",
  Mask = "mask-store",
  Prompt = "prompt-store",
  Update = "chat-update",
  Sync = "sync",
  SdList = "sd-list",
  Mcp = "mcp-store",
}

export const DEFAULT_SIDEBAR_WIDTH = 300;
export const MAX_SIDEBAR_WIDTH = 500;
export const MIN_SIDEBAR_WIDTH = 230;
export const NARROW_SIDEBAR_WIDTH = 100;

export const ACCESS_CODE_PREFIX = "nk-";

export const LAST_INPUT_KEY = "last-input";
export const UNFINISHED_INPUT = (id: string) => "unfinished-input-" + id;

export const STORAGE_KEY = "chatgpt-next-web";

export const REQUEST_TIMEOUT_MS = 60000;

export const EXPORT_MESSAGE_CLASS_NAME = "export-markdown";

export enum ServiceProvider {
  OpenAI = "OpenAI",
  Azure = "Azure",
  Google = "Google",
  Anthropic = "Anthropic",
  Baidu = "Baidu",
  ByteDance = "ByteDance",
  Alibaba = "Alibaba",
  Tencent = "Tencent",
  Moonshot = "Moonshot",
  Stability = "Stability",
  Iflytek = "Iflytek",
  XAI = "XAI",
  ChatGLM = "ChatGLM",
  DeepSeek = "DeepSeek",
}

// Google API safety settings, see https://ai.google.dev/gemini-api/docs/safety-settings
// BLOCK_NONE will not block any content, and BLOCK_ONLY_HIGH will block only high-risk content.
export enum GoogleSafetySettingsThreshold {
  BLOCK_NONE = "BLOCK_NONE",
  BLOCK_ONLY_HIGH = "BLOCK_ONLY_HIGH",
  BLOCK_MEDIUM_AND_ABOVE = "BLOCK_MEDIUM_AND_ABOVE",
  BLOCK_LOW_AND_ABOVE = "BLOCK_LOW_AND_ABOVE",
}

export enum ModelProvider {
  Stability = "Stability",
  GPT = "GPT",
  GeminiPro = "GeminiPro",
  Claude = "Claude",
  Ernie = "Ernie",
  Doubao = "Doubao",
  Qwen = "Qwen",
  Hunyuan = "Hunyuan",
  Moonshot = "Moonshot",
  Iflytek = "Iflytek",
  XAI = "XAI",
  ChatGLM = "ChatGLM",
  DeepSeek = "DeepSeek",
}

export const Stability = {
  GeneratePath: "v2beta/stable-image/generate",
  ExampleEndpoint: "https://api.stability.ai",
};

export const Anthropic = {
  ChatPath: "v1/messages",
  ChatPath1: "v1/complete",
  ExampleEndpoint: "https://api.anthropic.com",
  Vision: "2023-06-01",
};

export const OpenaiPath = {
  ChatPath: "v1/chat/completions",
  SpeechPath: "v1/audio/speech",
  ImagePath: "v1/images/generations",
  UsagePath: "dashboard/billing/usage",
  SubsPath: "dashboard/billing/subscription",
  ListModelPath: "v1/models",
};

export const Azure = {
  ChatPath: (deployName: string, apiVersion: string) =>
    `deployments/${deployName}/chat/completions?api-version=${apiVersion}`,
  // https://<your_resource_name>.openai.azure.com/openai/deployments/<your_deployment_name>/images/generations?api-version=<api_version>
  ImagePath: (deployName: string, apiVersion: string) =>
    `deployments/${deployName}/images/generations?api-version=${apiVersion}`,
  ExampleEndpoint: "https://{resource-url}/openai",
};

export const Google = {
  ExampleEndpoint: "https://generativelanguage.googleapis.com/",
  ChatPath: (modelName: string) =>
    `v1beta/models/${modelName}:streamGenerateContent`,
};

export const Baidu = {
  ExampleEndpoint: BAIDU_BASE_URL,
  ChatPath: (modelName: string) => {
    let endpoint = modelName;
    if (modelName === "ernie-4.0-8k") {
      endpoint = "completions_pro";
    }
    if (modelName === "ernie-4.0-8k-preview-0518") {
      endpoint = "completions_adv_pro";
    }
    if (modelName === "ernie-3.5-8k") {
      endpoint = "completions";
    }
    if (modelName === "ernie-speed-8k") {
      endpoint = "ernie_speed";
    }
    return `rpc/2.0/ai_custom/v1/wenxinworkshop/chat/${endpoint}`;
  },
};

export const ByteDance = {
  ExampleEndpoint: "https://ark.cn-beijing.volces.com/api/",
  ChatPath: "api/v3/chat/completions",
};

export const Alibaba = {
  ExampleEndpoint: ALIBABA_BASE_URL,
  ChatPath: "v1/services/aigc/text-generation/generation",
};

export const Tencent = {
  ExampleEndpoint: TENCENT_BASE_URL,
};

export const Moonshot = {
  ExampleEndpoint: MOONSHOT_BASE_URL,
  ChatPath: "v1/chat/completions",
};

export const Iflytek = {
  ExampleEndpoint: IFLYTEK_BASE_URL,
  ChatPath: "v1/chat/completions",
};

export const DeepSeek = {
  ExampleEndpoint: DEEPSEEK_BASE_URL,
  ChatPath: "chat/completions",
};

export const XAI = {
  ExampleEndpoint: XAI_BASE_URL,
  ChatPath: "v1/chat/completions",
};

export const ChatGLM = {
  ExampleEndpoint: CHATGLM_BASE_URL,
  ChatPath: "api/paas/v4/chat/completions",
  ImagePath: "api/paas/v4/images/generations",
  VideoPath: "api/paas/v4/videos/generations",
};

export const DEFAULT_INPUT_TEMPLATE = `{{input}}`; // input / time / model / lang
// export const DEFAULT_SYSTEM_TEMPLATE = `
// You are ChatGPT, a large language model trained by {{ServiceProvider}}.
// Knowledge cutoff: {{cutoff}}
// Current model: {{model}}
// Current time: {{time}}
// Latex inline: $x^2$
// Latex block: $$e=mc^2$$
// `;
export const DEFAULT_SYSTEM_TEMPLATE = `
You are ChatGPT, a large language model trained by {{ServiceProvider}}.
Knowledge cutoff: {{cutoff}}
Current model: {{model}}
Current time: {{time}}
Latex inline: \\(x^2\\) 
Latex block: $$e=mc^2$$
`;

export const MCP_TOOLS_TEMPLATE = `
[clientId]
{{ clientId }}
[tools]
{{ tools }}
`;

export const MCP_SYSTEM_TEMPLATE = `
You are an AI assistant with access to system tools. Your role is to help users by combining natural language understanding with tool operations when needed.

1. AVAILABLE TOOLS:
{{ MCP_TOOLS }}

2. WHEN TO USE TOOLS:
   - ALWAYS USE TOOLS when they can help answer user questions
   - DO NOT just describe what you could do - TAKE ACTION immediately
   - If you're not sure whether to use a tool, USE IT
   - Common triggers for tool use:
     * Questions about files or directories
     * Requests to check, list, or manipulate system resources
     * Any query that can be answered with available tools

3. HOW TO USE TOOLS:
   A. Tool Call Format:
      - Use markdown code blocks with format: \`\`\`json:mcp:{clientId}\`\`\`
      - Always include:
        * method: "tools/call"（Only this method is supported）
        * params: 
          - name: must match an available primitive name
          - arguments: required parameters for the primitive

   B. Response Format:
      - Tool responses will come as user messages
      - Format: \`\`\`json:mcp-response:{clientId}\`\`\`
      - Wait for response before making another tool call

   C. Important Rules:
      - Only use tools/call method
      - Only ONE tool call per message
      - ALWAYS TAKE ACTION instead of just describing what you could do
      - Include the correct clientId in code block language tag
      - Verify arguments match the primitive's requirements

4. INTERACTION FLOW:
   A. When user makes a request:
      - IMMEDIATELY use appropriate tool if available
      - DO NOT ask if user wants you to use the tool
      - DO NOT just describe what you could do
   B. After receiving tool response:
      - Explain results clearly
      - Take next appropriate action if needed
   C. If tools fail:
      - Explain the error
      - Try alternative approach immediately

5. EXAMPLE INTERACTION:

  good example:

   \`\`\`json:mcp:filesystem
   {
     "method": "tools/call",
     "params": {
       "name": "list_allowed_directories",
       "arguments": {}
     }
   }
   \`\`\`"


  \`\`\`json:mcp-response:filesystem
  {
  "method": "tools/call",
  "params": {
    "name": "write_file",
    "arguments": {
      "path": "/Users/river/dev/nextchat/test/joke.txt",
      "content": "为什么数学书总是感到忧伤？因为它有太多的问题。"
    }
  }
  }
\`\`\`

   follwing is the wrong! mcp json example:

   \`\`\`json:mcp:filesystem
   {
      "method": "write_file",
      "params": {
        "path": "NextChat_Information.txt",
        "content": "1"
    }
   }
   \`\`\`

   This is wrong because the method is not tools/call.
   
   \`\`\`{
  "method": "search_repositories",
  "params": {
    "query": "2oeee"
  }
}
   \`\`\`

   This is wrong because the method is not tools/call.!!!!!!!!!!!

   the right format is:
   \`\`\`json:mcp:filesystem
   {
     "method": "tools/call",
     "params": {
       "name": "search_repositories",
       "arguments": {
         "query": "2oeee"
       }
     }
   }
   \`\`\`
   
   please follow the format strictly ONLY use tools/call method!!!!!!!!!!!
   
`;

export const SUMMARIZE_MODEL = "gpt-4o-mini";
export const GEMINI_SUMMARIZE_MODEL = "gemini-pro";
export const DEEPSEEK_SUMMARIZE_MODEL = "deepseek-chat";

export const KnowledgeCutOffDate: Record<string, string> = {
  default: "2021-09",
  "gpt-4-turbo": "2023-12",
  "gpt-4-turbo-2024-04-09": "2023-12",
  "gpt-4-turbo-preview": "2023-12",
  "gpt-4o": "2023-10",
  "gpt-4o-2024-05-13": "2023-10",
  "gpt-4o-2024-08-06": "2023-10",
  "gpt-4o-2024-11-20": "2023-10",
  "chatgpt-4o-latest": "2023-10",
  "gpt-4o-mini": "2023-10",
  "gpt-4o-mini-2024-07-18": "2023-10",
  "gpt-4-vision-preview": "2023-04",
  "o1-mini-2024-09-12": "2023-10",
  "o1-mini": "2023-10",
  "o1-preview-2024-09-12": "2023-10",
  "o1-preview": "2023-10",
<<<<<<< HEAD
  "o1-2024-12-17": "2023-10",
  "o1": "2023-10",
  "o3-mini-2025-01-31": "2023-10",
=======
>>>>>>> 32b60909
  "o3-mini": "2023-10",
  // After improvements,
  // it's now easier to add "KnowledgeCutOffDate" instead of stupid hardcoding it, as was done previously.
  "gemini-pro": "2023-12",
  "gemini-pro-vision": "2023-12",
  "deepseek-chat": "2024-07",
  "deepseek-coder": "2024-07",
};

export const DEFAULT_TTS_ENGINE = "OpenAI-TTS";
export const DEFAULT_TTS_ENGINES = ["OpenAI-TTS", "Edge-TTS"];
export const DEFAULT_TTS_MODEL = "tts-1";
export const DEFAULT_TTS_VOICE = "alloy";
export const DEFAULT_TTS_MODELS = ["tts-1", "tts-1-hd"];
export const DEFAULT_TTS_VOICES = [
  "alloy",
  "echo",
  "fable",
  "onyx",
  "nova",
  "shimmer",
];

export const VISION_MODEL_REGEXES = [
  /vision/,
  /gpt-4o/,
  /claude-3/,
  /gemini-1\.5/,
  /gemini-exp/,
  /gemini-2\.0/,
  /learnlm/,
  /qwen-vl/,
  /qwen2-vl/,
  /gpt-4-turbo(?!.*preview)/, // Matches "gpt-4-turbo" but not "gpt-4-turbo-preview"
  /^dall-e-3$/, // Matches exactly "dall-e-3"
  /glm-4v/,
];

export const EXCLUDE_VISION_MODEL_REGEXES = [/claude-3-5-haiku-20241022/];

const openaiModels = [
  // As of July 2024, gpt-4o-mini should be used in place of gpt-3.5-turbo,
  // as it is cheaper, more capable, multimodal, and just as fast. gpt-3.5-turbo is still available for use in the API.
  "gpt-3.5-turbo",
  "gpt-3.5-turbo-1106",
  "gpt-3.5-turbo-0125",
  "gpt-4",
  "gpt-4-0613",
  "gpt-4-32k",
  "gpt-4-32k-0613",
  "gpt-4-turbo",
  "gpt-4-turbo-preview",
  "gpt-4o",
  "gpt-4o-2024-05-13",
  "gpt-4o-2024-08-06",
  "gpt-4o-2024-11-20",
  "chatgpt-4o-latest",
  "gpt-4o-mini",
  "gpt-4o-mini-2024-07-18",
  "gpt-4-vision-preview",
  "gpt-4-turbo-2024-04-09",
  "gpt-4-1106-preview",
  "dall-e-3",
  "o1-mini",
  "o1-preview",
  "o3-mini",
];

const googleModels = [
  "gemini-1.0-pro", // Deprecated on 2/15/2025
  "gemini-1.5-pro-latest",
  "gemini-1.5-pro",
  "gemini-1.5-pro-002",
  "gemini-1.5-pro-exp-0827",
  "gemini-1.5-flash-latest",
  "gemini-1.5-flash-8b-latest",
  "gemini-1.5-flash",
  "gemini-1.5-flash-8b",
  "gemini-1.5-flash-002",
  "gemini-1.5-flash-exp-0827",
  "learnlm-1.5-pro-experimental",
  "gemini-exp-1114",
  "gemini-exp-1121",
  "gemini-exp-1206",
  "gemini-2.0-flash-exp",
  "gemini-2.0-flash-thinking-exp",
  "gemini-2.0-flash-thinking-exp-1219",
  "gemini-2.0-flash-thinking-exp-01-21",
];

const anthropicModels = [
  "claude-instant-1.2",
  "claude-2.0",
  "claude-2.1",
  "claude-3-sonnet-20240229",
  "claude-3-opus-20240229",
  "claude-3-opus-latest",
  "claude-3-haiku-20240307",
  "claude-3-5-haiku-20241022",
  "claude-3-5-haiku-latest",
  "claude-3-5-sonnet-20240620",
  "claude-3-5-sonnet-20241022",
  "claude-3-5-sonnet-latest",
];

const baiduModels = [
  "ernie-4.0-turbo-8k",
  "ernie-4.0-8k",
  "ernie-4.0-8k-preview",
  "ernie-4.0-8k-preview-0518",
  "ernie-4.0-8k-latest",
  "ernie-3.5-8k",
  "ernie-3.5-8k-0205",
  "ernie-speed-128k",
  "ernie-speed-8k",
  "ernie-lite-8k",
  "ernie-tiny-8k",
];

const bytedanceModels = [
  "Doubao-lite-4k",
  "Doubao-lite-32k",
  "Doubao-lite-128k",
  "Doubao-pro-4k",
  "Doubao-pro-32k",
  "Doubao-pro-128k",
];

const alibabaModes = [
  "qwen-turbo",
  "qwen-plus",
  "qwen-max",
  "qwen-max-0428",
  "qwen-max-0403",
  "qwen-max-0107",
  "qwen-max-longcontext",
];

const tencentModels = [
  "hunyuan-pro",
  "hunyuan-standard",
  "hunyuan-lite",
  "hunyuan-role",
  "hunyuan-functioncall",
  "hunyuan-code",
  "hunyuan-vision",
];

const moonshotModes = ["moonshot-v1-8k", "moonshot-v1-32k", "moonshot-v1-128k"];

const iflytekModels = [
  "general",
  "generalv3",
  "pro-128k",
  "generalv3.5",
  "4.0Ultra",
];

const deepseekModels = ["deepseek-chat", "deepseek-coder", "deepseek-reasoner"];

const xAIModes = ["grok-beta"];

const chatglmModels = [
  "glm-4-plus",
  "glm-4-0520",
  "glm-4",
  "glm-4-air",
  "glm-4-airx",
  "glm-4-long",
  "glm-4-flashx",
  "glm-4-flash",
  "glm-4v-plus",
  "glm-4v",
  "glm-4v-flash", // free
  "cogview-3-plus",
  "cogview-3",
  "cogview-3-flash", // free
  // 目前无法适配轮询任务
  //   "cogvideox",
  //   "cogvideox-flash", // free
];

let seq = 1000; // 内置的模型序号生成器从1000开始
export const DEFAULT_MODELS = [
  ...openaiModels.map((name) => ({
    name,
    available: true,
    sorted: seq++, // Global sequence sort(index)
    provider: {
      id: "openai",
      providerName: "OpenAI",
      providerType: "openai",
      sorted: 1, // 这里是固定的，确保顺序与之前内置的版本一致
    },
  })),
  ...openaiModels.map((name) => ({
    name,
    available: true,
    sorted: seq++,
    provider: {
      id: "azure",
      providerName: "Azure",
      providerType: "azure",
      sorted: 2,
    },
  })),
  ...googleModels.map((name) => ({
    name,
    available: true,
    sorted: seq++,
    provider: {
      id: "google",
      providerName: "Google",
      providerType: "google",
      sorted: 3,
    },
  })),
  ...anthropicModels.map((name) => ({
    name,
    available: true,
    sorted: seq++,
    provider: {
      id: "anthropic",
      providerName: "Anthropic",
      providerType: "anthropic",
      sorted: 4,
    },
  })),
  ...baiduModels.map((name) => ({
    name,
    available: true,
    sorted: seq++,
    provider: {
      id: "baidu",
      providerName: "Baidu",
      providerType: "baidu",
      sorted: 5,
    },
  })),
  ...bytedanceModels.map((name) => ({
    name,
    available: true,
    sorted: seq++,
    provider: {
      id: "bytedance",
      providerName: "ByteDance",
      providerType: "bytedance",
      sorted: 6,
    },
  })),
  ...alibabaModes.map((name) => ({
    name,
    available: true,
    sorted: seq++,
    provider: {
      id: "alibaba",
      providerName: "Alibaba",
      providerType: "alibaba",
      sorted: 7,
    },
  })),
  ...tencentModels.map((name) => ({
    name,
    available: true,
    sorted: seq++,
    provider: {
      id: "tencent",
      providerName: "Tencent",
      providerType: "tencent",
      sorted: 8,
    },
  })),
  ...moonshotModes.map((name) => ({
    name,
    available: true,
    sorted: seq++,
    provider: {
      id: "moonshot",
      providerName: "Moonshot",
      providerType: "moonshot",
      sorted: 9,
    },
  })),
  ...iflytekModels.map((name) => ({
    name,
    available: true,
    sorted: seq++,
    provider: {
      id: "iflytek",
      providerName: "Iflytek",
      providerType: "iflytek",
      sorted: 10,
    },
  })),
  ...xAIModes.map((name) => ({
    name,
    available: true,
    sorted: seq++,
    provider: {
      id: "xai",
      providerName: "XAI",
      providerType: "xai",
      sorted: 11,
    },
  })),
  ...chatglmModels.map((name) => ({
    name,
    available: true,
    sorted: seq++,
    provider: {
      id: "chatglm",
      providerName: "ChatGLM",
      providerType: "chatglm",
      sorted: 12,
    },
  })),
  ...deepseekModels.map((name) => ({
    name,
    available: true,
    sorted: seq++,
    provider: {
      id: "deepseek",
      providerName: "DeepSeek",
      providerType: "deepseek",
      sorted: 13,
    },
  })),
] as const;

export const CHAT_PAGE_SIZE = 15;
export const MAX_RENDER_MSG_COUNT = 45;

// some famous webdav endpoints
export const internalAllowedWebDavEndpoints = [
  "https://dav.jianguoyun.com/dav/",
  "https://dav.dropdav.com/",
  "https://dav.box.com/dav",
  "https://nanao.teracloud.jp/dav/",
  "https://bora.teracloud.jp/dav/",
  "https://webdav.4shared.com/",
  "https://dav.idrivesync.com",
  "https://webdav.yandex.com",
  "https://app.koofr.net/dav/Koofr",
];

export const DEFAULT_GA_ID = "G-89WN60ZK2E";

export const SAAS_CHAT_URL = "https://nextchat.dev/chat";
export const SAAS_CHAT_UTM_URL = "https://nextchat.dev/chat?utm=github";<|MERGE_RESOLUTION|>--- conflicted
+++ resolved
@@ -412,12 +412,9 @@
   "o1-mini": "2023-10",
   "o1-preview-2024-09-12": "2023-10",
   "o1-preview": "2023-10",
-<<<<<<< HEAD
   "o1-2024-12-17": "2023-10",
   "o1": "2023-10",
   "o3-mini-2025-01-31": "2023-10",
-=======
->>>>>>> 32b60909
   "o3-mini": "2023-10",
   // After improvements,
   // it's now easier to add "KnowledgeCutOffDate" instead of stupid hardcoding it, as was done previously.
