--- conflicted
+++ resolved
@@ -57,16 +57,14 @@
       ALIBABA_URL?: string;
       ALIBABA_API_KEY?: string;
 
-<<<<<<< HEAD
       // tencent only
       TENCENT_URL?: string;
       TENCENT_SECRET_KEY?: string;
       TENCENT_SECRET_ID?: string;
-=======
+
       // moonshot only
       MOONSHOT_URL?: string;
       MOONSHOT_API_KEY?: string;
->>>>>>> f6a6c51d
 
       // custom template for preprocessing user input
       DEFAULT_INPUT_TEMPLATE?: string;
@@ -181,16 +179,14 @@
     alibabaUrl: process.env.ALIBABA_URL,
     alibabaApiKey: getApiKey(process.env.ALIBABA_API_KEY),
 
-<<<<<<< HEAD
     isTencent,
     tencentUrl: process.env.TENCENT_URL,
     tencentSecretKey: getApiKey(process.env.TENCENT_SECRET_KEY),
     tencentSecretId: process.env.TENCENT_SECRET_ID,
-=======
+
     isMoonshot,
     moonshotUrl: process.env.MOONSHOT_URL,
     moonshotApiKey: getApiKey(process.env.MOONSHOT_API_KEY),
->>>>>>> f6a6c51d
 
     cloudflareAccountId: process.env.CLOUDFLARE_ACCOUNT_ID,
     cloudflareKVNamespaceId: process.env.CLOUDFLARE_KV_NAMESPACE_ID,
