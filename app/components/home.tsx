--- conflicted
+++ resolved
@@ -27,10 +27,7 @@
 import { useAppConfig } from "../store/config";
 import { AuthPage } from "./auth";
 import { getClientConfig } from "../config/client";
-<<<<<<< HEAD
 import { ClientApi } from "../client/api";
-=======
->>>>>>> 15e59583
 import { useAccessStore } from "../store";
 
 export function Loading(props: { noLogo?: boolean }) {
@@ -176,11 +173,16 @@
   var api: ClientApi;
   if (config.modelConfig.model.startsWith("gemini")) {
     api = new ClientApi(ModelProvider.GeminiPro);
+  } else if (config.modelConfig.model.startsWith("claude")) {
+    api = new ClientApi(ModelProvider.Claude);
   } else {
     api = new ClientApi(ModelProvider.GPT);
   }
   useEffect(() => {
-    // TODO: fetch available models from server
+    (async () => {
+      const models = await api.llm.models();
+      config.mergeModels(models);
+    })();
     // eslint-disable-next-line react-hooks/exhaustive-deps
   }, []);
 }
@@ -192,7 +194,7 @@
 
   useEffect(() => {
     console.log("[Config] got config from build time", getClientConfig());
-    useAccessStore.getState().fetchConfig();
+    useAccessStore.getState().fetch();
   }, []);
 
   if (!useHasHydrated()) {
